--- conflicted
+++ resolved
@@ -79,14 +79,12 @@
             return "This chapter includes code snippets", {}
         if "Create practical code examples" in prompt:
             return "```python\nprint('example')\n```", {}
-<<<<<<< HEAD
         if "case study" in prompt.lower():
             return "Case Study", {}
         if "check your understanding" in prompt.lower():
             return '["Q1","Q2"]', {}
         if "downloadable worksheet" in prompt.lower() or "template" in prompt.lower():
             return "Template", {}
-=======
         if "acknowledgments" in prompt.lower():
             return "Thanks to everyone", {}
         if "biography" in prompt.lower() or "about the author" in prompt.lower():
@@ -95,7 +93,6 @@
             return "Reference 1", {}
         if "comprehensive index" in prompt:
             return "Topic\nConcept", {}
->>>>>>> e9c9c8b2
         return "text", {}
 
     async def acall_llm(self, prompt: str, json_mode: bool = False, **kwargs):
@@ -125,7 +122,6 @@
     state = code_agent._execute_logic(state)
     assert state.code_samples
 
-<<<<<<< HEAD
     case_agent = CaseStudyAgent(dummy_llm)
     state = case_agent._execute_logic(state)
     assert state.case_studies
@@ -137,7 +133,6 @@
     template_agent = TemplateAgent(dummy_llm)
     state = template_agent._execute_logic(state)
     assert state.templates
-=======
     ack_agent = AcknowledgmentsAgent(dummy_llm)
     state = ack_agent._execute_logic(state)
     assert state.acknowledgments == "Thanks to everyone"
@@ -154,5 +149,4 @@
     index_agent = IndexAgent(dummy_llm)
     state.glossary = {"Term": "Def"}
     state = index_agent._execute_logic(state)
-    assert any("see Glossary" in t for t in state.index_terms)
->>>>>>> e9c9c8b2
+    assert any("see Glossary" in t for t in state.index_terms)