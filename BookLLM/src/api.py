--- conflicted
+++ resolved
@@ -1,21 +1,15 @@
 from pathlib import Path
 import json
 import yaml
-<<<<<<< HEAD
 from flask import Flask, jsonify, request, Response
 
-from .core import BookOrchestrator
-from .utils.metrics import TokenMetricsTracker
-from .monitoring import status_updates
-=======
 import importlib
 from typing import Dict, Type
-from flask import Flask, jsonify, request
 
 from .core import BookOrchestrator
 from .utils.metrics import TokenMetricsTracker
 from .agents.base import BaseAgent
->>>>>>> ae4f15c0
+from .monitoring import status_updates
 
 app = Flask(__name__)
 
